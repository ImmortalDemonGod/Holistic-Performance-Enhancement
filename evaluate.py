import logging
import config
import os
import torch
from train import TransformerTrainer, prepare_data
from pytorch_lightning import Trainer
<<<<<<< HEAD
from Utils.metrics import compute_standard_accuracy, compute_differential_accuracy, TaskMetricsCollector
import config
=======
from metrics import (
    compute_standard_accuracy,
    compute_differential_accuracy,
    TaskMetricsCollector,
)
>>>>>>> be00bd12

import json
import argparse
from config import device_choice

# Add argument parser for command-line arguments
<<<<<<< HEAD
parser = argparse.ArgumentParser(description='Evaluate the Transformer model with a specified checkpoint.')
#parser.add_argument('--checkpoint', type=str, required=True, help='Path to the checkpoint file.')
=======
parser = argparse.ArgumentParser(
    description="Evaluate the Transformer model with a specified checkpoint."
)
parser.add_argument(
    "--checkpoint", type=str, required=True, help="Path to the checkpoint file."
)
>>>>>>> be00bd12
args = parser.parse_args()
logging.basicConfig(level=logging.INFO)
logger = logging.getLogger(__name__)

# Load the task_id_map
logger.info("Loading task_id_map.json...")
with open("task_id_map.json", "r") as f:
    task_id_map = json.load(f)

logger.info("Loaded task_id_map successfully.")
int_to_task_id = {v: k for k, v in task_id_map.items()}

# Prepare data loaders
logger.info("Preparing data loaders...")
train_loader, val_loader = prepare_data()
logger.info("Data loaders prepared.")
test_loader = val_loader  # Replace with a separate test loader if available

# Instantiate the model and load the checkpoint
# Validate checkpoint path using the parsed argument
checkpoint_path = 'epoch=epoch=2-val_loss=val_loss=0.6359.ckpt'

if checkpoint_path and not os.path.isfile(checkpoint_path):
    raise FileNotFoundError(
        f"Checkpoint file not found at {checkpoint_path}. Please provide a valid path."
    )

model = TransformerTrainer.load_from_checkpoint(checkpoint_path, strict=True)
logger.info("Loaded model from checkpoint.")

model.eval()  # Set model to evaluation mode
logger.info("Set model to evaluation mode.")

# Set up the Trainer for evaluation
accelerator = 'cuda' if device_choice == 'gpu' else device_choice
logger.info("Trainer initialized for evaluation.")
trainer = Trainer(
<<<<<<< HEAD
    devices=1,              # Use a single device
    accelerator=accelerator,  # Use device_choice from config
    logger=False,           # Disable loggers
    enable_progress_bar=True  # Enable progress bar for visibility
=======
    devices=1,  # Use a single device (CPU)
    accelerator="cpu",  # Set explicitly to CPU
    logger=False,  # Disable loggers
    enable_progress_bar=True,  # Enable progress bar for visibility
>>>>>>> be00bd12
)

# Initialize the metrics collector
metrics_collector = TaskMetricsCollector()

# Perform evaluation
logger.info("Starting evaluation...")
for batch_idx, batch in enumerate(test_loader):
    src, tgt, task_ids = batch  # Ensure task_ids are included
    with torch.no_grad():
        outputs = model(src, tgt)
        predictions = outputs.argmax(dim=-1)  # Assuming output is logits

    if (batch_idx + 1) % 10 == 0:
        logger.info(f"Processed {batch_idx + 1} batches...")
    for idx, task_id_int in enumerate(task_ids):
        # Convert integer task_id back to string
        task_id = int_to_task_id[task_id_int.item()]
        # Get individual task tensors
        task_input = src[idx : idx + 1]
        task_target = tgt[idx : idx + 1]
        task_pred = predictions[idx : idx + 1]

        # Ensure task_pred and task_target have compatible shapes
        task_pred = task_pred.view(-1, 30)[:, 0]  # Flatten to 1D
        task_target = task_target.view(-1, 30)[:, 0]  # Flatten to 1D

        # Calculate metrics
        std_acc = compute_standard_accuracy(task_pred, task_target)
        diff_acc = compute_differential_accuracy(task_input, task_target, task_pred)

        # Store results
        metrics_collector.add_result(
            task_id, {"standard_accuracy": std_acc, "differential_accuracy": diff_acc}
        )

logger.info("Evaluation completed.")
task_summaries = metrics_collector.get_task_summary()

# Calculate overall metrics
all_std_accs = []
all_diff_accs = []

for task_metrics in task_summaries.values():
    all_std_accs.append(task_metrics["standard_accuracy"])
    all_diff_accs.append(task_metrics["differential_accuracy"])

overall_standard_accuracy = (
    sum(all_std_accs) / len(all_std_accs) if all_std_accs else 0.0
)
overall_differential_accuracy = (
    sum(all_diff_accs) / len(all_diff_accs) if all_diff_accs else 0.0
)

# Print the aggregated metrics
logger.info("All metrics have been computed and displayed.")
print(f"Overall Standard Accuracy: {overall_standard_accuracy:.4f}")
print(f"Overall Differential Accuracy: {overall_differential_accuracy:.4f}")
print("Per-Task Metrics:")
for task_id, metrics in task_summaries.items():
    std_acc = metrics["standard_accuracy"]
    diff_acc = metrics["differential_accuracy"]
    print(
        f"Task {task_id}: Standard Accuracy = {std_acc:.4f}, "
        f"Differential Accuracy = {diff_acc:.4f}"
    )

    # Check if the task was completely solved
    if std_acc >= 0.999:
        print(
            f"--> Task {task_id} was completely solved with {std_acc*100:.2f}% accuracy.\n"
        )

# No main function is defined, so we remove the call to it<|MERGE_RESOLUTION|>--- conflicted
+++ resolved
@@ -4,33 +4,19 @@
 import torch
 from train import TransformerTrainer, prepare_data
 from pytorch_lightning import Trainer
-<<<<<<< HEAD
+
 from Utils.metrics import compute_standard_accuracy, compute_differential_accuracy, TaskMetricsCollector
 import config
-=======
-from metrics import (
-    compute_standard_accuracy,
-    compute_differential_accuracy,
-    TaskMetricsCollector,
-)
->>>>>>> be00bd12
+
 
 import json
 import argparse
 from config import device_choice
 
 # Add argument parser for command-line arguments
-<<<<<<< HEAD
 parser = argparse.ArgumentParser(description='Evaluate the Transformer model with a specified checkpoint.')
 #parser.add_argument('--checkpoint', type=str, required=True, help='Path to the checkpoint file.')
-=======
-parser = argparse.ArgumentParser(
-    description="Evaluate the Transformer model with a specified checkpoint."
-)
-parser.add_argument(
-    "--checkpoint", type=str, required=True, help="Path to the checkpoint file."
-)
->>>>>>> be00bd12
+
 args = parser.parse_args()
 logging.basicConfig(level=logging.INFO)
 logger = logging.getLogger(__name__)
@@ -68,17 +54,11 @@
 accelerator = 'cuda' if device_choice == 'gpu' else device_choice
 logger.info("Trainer initialized for evaluation.")
 trainer = Trainer(
-<<<<<<< HEAD
     devices=1,              # Use a single device
     accelerator=accelerator,  # Use device_choice from config
     logger=False,           # Disable loggers
     enable_progress_bar=True  # Enable progress bar for visibility
-=======
-    devices=1,  # Use a single device (CPU)
-    accelerator="cpu",  # Set explicitly to CPU
-    logger=False,  # Disable loggers
-    enable_progress_bar=True,  # Enable progress bar for visibility
->>>>>>> be00bd12
+
 )
 
 # Initialize the metrics collector
