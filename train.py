from config import include_sythtraining_data
import logging
import torch
import torch.nn as nn
import torch.optim as optim
from torch.utils.data import DataLoader, TensorDataset
import pytorch_lightning as pl
from pytorch_lightning import Trainer
from pytorch_lightning.callbacks import ModelCheckpoint, EarlyStopping
from transformer_model import TransformerModel
from config import *
import torch.nn.functional as F
import os
import json
from Utils.padding_utils import pad_to_fixed_size
import torch
from Utils.data_preparation import prepare_data

# Initialize logging
logging.basicConfig(level=logging.INFO)
logger = logging.getLogger(__name__)


class TransformerTrainer(pl.LightningModule):
    def __init__(
        self,
        input_dim,
        d_model,
        encoder_layers,
        decoder_layers,
        heads,
        d_ff,
        output_dim,
        learning_rate,
        include_sythtraining_data,
    ):
        super(TransformerTrainer, self).__init__()
        self.save_hyperparameters()
        self.model = TransformerModel(
            input_dim=self.hparams.input_dim,
            d_model=self.hparams.d_model,
            encoder_layers=self.hparams.encoder_layers,
            decoder_layers=self.hparams.decoder_layers,
            heads=self.hparams.heads,
            d_ff=self.hparams.d_ff,
            output_dim=self.hparams.output_dim,
        )
        self.learning_rate = self.hparams.learning_rate
<<<<<<< HEAD
        self.device_choice = 'cpu'
        self.criterion = nn.CrossEntropyLoss()
=======
        self.device_choice = "cpu"
>>>>>>> be00bd12

    def configure_optimizers(self):
        optimizer = torch.optim.Adam(self.model.parameters(), lr=self.learning_rate)
        return optimizer

    def forward(self, src, tgt):
        return self.model(src.to("cpu"), tgt.to("cpu"))

    def training_step(self, batch, batch_idx):
        src, tgt, _ = batch  # Unpack three elements, ignore task_id
        y_hat = self(src, tgt)
<<<<<<< HEAD
        # Debugging: Print shapes of y_hat and tgt
        print(f"y_hat shape: {y_hat.shape}, tgt shape: {tgt.shape}")

        # Reshape y_hat to match the target's shape
        y_hat = y_hat.view(-1, 11)
        tgt = tgt.view(-1, 30)[:, 0].long()
        # Mask out padding values in the target
        valid_indices = tgt != -1
        y_hat = y_hat[valid_indices]
        tgt = tgt[valid_indices]

        # Mask out padding values in the target
        valid_indices = tgt != -1
        y_hat = y_hat[valid_indices]
        tgt = tgt[valid_indices]

        loss = self.criterion(y_hat, tgt)
        self.log('train_loss', loss, prog_bar=True)
=======
        loss = F.mse_loss(y_hat, tgt)
        self.log("train_loss", loss, prog_bar=True)
>>>>>>> be00bd12
        return loss

    def validation_step(self, batch, batch_idx):
        src, tgt, _ = batch  # Unpack three elements, ignore task_id
        y_hat = self(src, tgt)
<<<<<<< HEAD
        # Debugging: Print shapes of y_hat and tgt
        print(f"y_hat shape: {y_hat.shape}, tgt shape: {tgt.shape}")

        # Reshape y_hat to match the target's shape
        y_hat = y_hat.view(-1, 11)
        tgt = tgt.view(-1, 30)[:, 0].long()
        # Convert logits to class predictions using argmax
        predictions = torch.argmax(y_hat, dim=-1)  # Shape: [batch_size * 30]

        # Compute loss
        loss = self.criterion(y_hat, tgt)
        self.log('val_loss', loss, prog_bar=True)

        # Optionally, log or return predictions for further evaluation
        # For example, you might want to calculate accuracy or other metrics
        return {'val_loss': loss, 'predictions': predictions, 'targets': tgt}
=======
        loss = F.mse_loss(y_hat, tgt)
        self.log("val_loss", loss, prog_bar=True)
        return loss
>>>>>>> be00bd12

    def test_step(self, batch, batch_idx):
        src, tgt, task_ids = batch  # Ensure task_ids are included in the batch
        y_hat = self(src, tgt)

        # Compute accuracy (modify according to your specific task)
        threshold = 0.1
        correct = (torch.abs(y_hat - tgt) < threshold).float()
        accuracy = correct.mean()

        self.log("test_accuracy", accuracy, prog_bar=True)
        return accuracy
<<<<<<< HEAD
=======


def prepare_data():
    train_inputs, train_outputs, train_task_ids = [], [], []
    test_inputs, test_outputs, test_task_ids = [], [], []

    # Iterate over all JSON files in the 'training' directory
    for filename in os.listdir("training"):
        if filename.endswith(".json"):
            # Extract task_id from filename (e.g., 'task_1.json' -> 'task_1')
            task_id = os.path.splitext(filename)[0]

            # logger.info(f"Loading training data for task_id: {task_id} from file: {filename}")
            with open(os.path.join("training", filename), "r") as f:
                data = json.load(f)

            # Extract and pad training data
            for item in data["train"]:
                input_tensor = pad_to_fixed_size(
                    torch.tensor(item["input"], dtype=torch.float32),
                    target_shape=(30, 30),
                )
                output_tensor = pad_to_fixed_size(
                    torch.tensor(item["output"], dtype=torch.float32),
                    target_shape=(30, 30),
                )
                train_inputs.append(input_tensor)
                train_outputs.append(output_tensor)

                # Assign task_id based on filename
                train_task_ids.append(task_id)

            # Extract and pad test data
            for item in data["test"]:
                input_tensor = pad_to_fixed_size(
                    torch.tensor(item["input"], dtype=torch.float32),
                    target_shape=(30, 30),
                )
                output_tensor = pad_to_fixed_size(
                    torch.tensor(item["output"], dtype=torch.float32),
                    target_shape=(30, 30),
                )
                test_inputs.append(input_tensor)
                test_outputs.append(output_tensor)

                # Assign task_id based on filename
                test_task_ids.append(task_id)

    # Conditionally load data from the 'sythtraining' directory
    if include_sythtraining_data:
        logger.info("Including synthetic training data from 'sythtraining' directory.")
        for filename in os.listdir("sythtraining"):
            if filename.endswith(".json"):
                # Extract task_id from filename
                task_id = os.path.splitext(filename)[0]

                logger.info(f"Loading synthetic training data for task_id: {task_id}")
                with open(os.path.join("sythtraining", filename), "r") as f:
                    data = json.load(f)

                # Extract and pad data
                for item in data:
                    input_tensor = pad_to_fixed_size(
                        torch.tensor(item["input"], dtype=torch.float32),
                        target_shape=(30, 30),
                    )
                    output_tensor = pad_to_fixed_size(
                        torch.tensor(item["output"], dtype=torch.float32),
                        target_shape=(30, 30),
                    )
                    train_inputs.append(input_tensor)
                    train_outputs.append(output_tensor)

                    # Assign task_id based on filename
                    train_task_ids.append(task_id)
    # Stack inputs, outputs, and task_ids
    train_inputs = torch.stack(train_inputs)
    train_outputs = torch.stack(train_outputs)
    test_inputs = torch.stack(test_inputs)
    test_outputs = torch.stack(test_outputs)

    # Create a sorted list of unique task_ids
    unique_task_ids = sorted(set(train_task_ids + test_task_ids))

    logger.info(
        f"Total unique task_ids (including synthetic if any): {len(unique_task_ids)}"
    )
    if len(unique_task_ids) != (len(set(train_task_ids)) + len(set(test_task_ids))):
        logger.warning(
            "There are overlapping task_ids between training and test datasets."
        )
    task_id_map = {task_id: idx for idx, task_id in enumerate(unique_task_ids)}

    # Encode task_ids as integers using the mapping
    train_task_ids_encoded = [task_id_map[tid] for tid in train_task_ids]
    test_task_ids_encoded = [task_id_map[tid] for tid in test_task_ids]

    # Convert the encoded task_ids to tensors
    train_task_ids_tensor = torch.tensor(train_task_ids_encoded, dtype=torch.long)
    test_task_ids_tensor = torch.tensor(test_task_ids_encoded, dtype=torch.long)

    # Create TensorDatasets with encoded task_ids
    train_dataset = TensorDataset(train_inputs, train_outputs, train_task_ids_tensor)
    test_dataset = TensorDataset(test_inputs, test_outputs, test_task_ids_tensor)

    # Optional: Save the task_id_map
    logger.info("Saved task_id_map.json with the current task mappings.")
    with open("task_id_map.json", "w") as f:
        json.dump(task_id_map, f)

    # Create DataLoaders
    train_loader = DataLoader(
        train_dataset, batch_size=batch_size, shuffle=True, num_workers=2
    )
    val_loader = DataLoader(
        test_dataset, batch_size=batch_size, shuffle=False, num_workers=2
    )

    return train_loader, val_loader
>>>>>>> be00bd12
<|MERGE_RESOLUTION|>--- conflicted
+++ resolved
@@ -46,12 +46,8 @@
             output_dim=self.hparams.output_dim,
         )
         self.learning_rate = self.hparams.learning_rate
-<<<<<<< HEAD
         self.device_choice = 'cpu'
         self.criterion = nn.CrossEntropyLoss()
-=======
-        self.device_choice = "cpu"
->>>>>>> be00bd12
 
     def configure_optimizers(self):
         optimizer = torch.optim.Adam(self.model.parameters(), lr=self.learning_rate)
@@ -63,7 +59,6 @@
     def training_step(self, batch, batch_idx):
         src, tgt, _ = batch  # Unpack three elements, ignore task_id
         y_hat = self(src, tgt)
-<<<<<<< HEAD
         # Debugging: Print shapes of y_hat and tgt
         print(f"y_hat shape: {y_hat.shape}, tgt shape: {tgt.shape}")
 
@@ -82,16 +77,13 @@
 
         loss = self.criterion(y_hat, tgt)
         self.log('train_loss', loss, prog_bar=True)
-=======
-        loss = F.mse_loss(y_hat, tgt)
-        self.log("train_loss", loss, prog_bar=True)
->>>>>>> be00bd12
+
         return loss
 
     def validation_step(self, batch, batch_idx):
         src, tgt, _ = batch  # Unpack three elements, ignore task_id
         y_hat = self(src, tgt)
-<<<<<<< HEAD
+
         # Debugging: Print shapes of y_hat and tgt
         print(f"y_hat shape: {y_hat.shape}, tgt shape: {tgt.shape}")
 
@@ -108,11 +100,7 @@
         # Optionally, log or return predictions for further evaluation
         # For example, you might want to calculate accuracy or other metrics
         return {'val_loss': loss, 'predictions': predictions, 'targets': tgt}
-=======
-        loss = F.mse_loss(y_hat, tgt)
-        self.log("val_loss", loss, prog_bar=True)
-        return loss
->>>>>>> be00bd12
+
 
     def test_step(self, batch, batch_idx):
         src, tgt, task_ids = batch  # Ensure task_ids are included in the batch
@@ -125,8 +113,6 @@
 
         self.log("test_accuracy", accuracy, prog_bar=True)
         return accuracy
-<<<<<<< HEAD
-=======
 
 
 def prepare_data():
@@ -246,4 +232,3 @@
     )
 
     return train_loader, val_loader
->>>>>>> be00bd12
