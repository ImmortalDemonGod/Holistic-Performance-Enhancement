--- conflicted
+++ resolved
@@ -1268,16 +1268,6 @@
     },
     {
       "id": 14,
-<<<<<<< HEAD
-      "title": "Mastery: RNA Monomer Biophysics",
-      "description": "Systematic learning of the RNA monomer document using the pre-testing workflow.",
-      "details": "",
-      "testStrategy": "",
-      "status": "in-progress",
-      "dependencies": [],
-      "priority": "medium",
-      "subtasks": []
-=======
       "title": "Implement Standardized Project Task Runner (Taskfile)",
       "description": "Evaluate, select, and implement a project-wide command-line task runner using Go Task with Taskfile.yml to standardize commands for all common development and operational tasks.",
       "status": "done",
@@ -1427,7 +1417,17 @@
           "parentTaskId": 14
         }
       ]
->>>>>>> b9ec6fe8
+    },
+    {
+      "id": 15,
+      "title": "Mastery: RNA Monomer Biophysics",
+      "description": "Systematic learning of the RNA monomer document using the pre-testing workflow.",
+      "details": "",
+      "testStrategy": "",
+      "status": "in-progress",
+      "dependencies": [],
+      "priority": "medium",
+      "subtasks": []
     }
   ],
   "metadata": {
