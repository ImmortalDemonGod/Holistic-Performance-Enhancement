--- conflicted
+++ resolved
@@ -18,7 +18,6 @@
 
 logger = logging.getLogger(__name__)
 
-<<<<<<< HEAD
 # Module-level Type Aliases for clarity and static analysis
 SingleFileResultType = Tuple[torch.Tensor, torch.Tensor, str, ContextPair]
 LoadSingleFileReturnType = Tuple[List[SingleFileResultType], List[SingleFileResultType]]
@@ -34,48 +33,14 @@
     test_task_ids_list: List[str]
     test_context_pairs_list: List[ContextPair]
 
+# Note: inspect_data_structure is imported from .data_loading_utils
 
 def load_context_pair(filepath: str, task_id: str, context_map: Dict[str, ContextPair]):
-=======
-def inspect_data_structure(cfg: DictConfig, filename: str, directory: str | None = None):
-    """
-    Inspects and logs the structure of a JSON evaluation data file.
-    
-    Examines the presence and shape of key fields such as 'train', 'test', 'input', 'context_input', and 'context_output' in the specified file. Returns True if inspection succeeds, otherwise logs the error and returns False.
-    """
-    if directory is None:
-        directory = cfg.evaluation.data_dir
-    """Debug helper to examine JSON structure"""
-    filepath = os.path.join(directory, filename)
-    try:
-        with open(filepath, 'rb') as f:
-            data = orjson.loads(f.read())
-        logger.debug(f"File structure for {filepath}:")
-        logger.debug(f"Keys in data: {list(data.keys()) if isinstance(data, dict) else 'N/A'}")
-        if isinstance(data, dict):
-            logger.debug(f"Number of train examples: {len(data.get('train', []))}")
-            logger.debug(f"Number of test examples: {len(data.get('test', []))}")
-            if data.get('train'):
-                sample_train = data['train'][0]
-                logger.debug(f"Sample train input shape: {np.array(sample_train.get('input', [])).shape}")
-                logger.debug(f"Sample train context_input exists: {'context_input' in sample_train}")
-                logger.debug(f"Sample train context_output exists: {'context_output' in sample_train}")
-            if data.get('test'):
-                sample_test = data['test'][0]
-                logger.debug(f"Sample test context_input exists: {'context_input' in sample_test}")
-                logger.debug(f"Sample test context_output exists: {'context_output' in sample_test}")
-        return True
-    except Exception as e:
-        logger.error(f"Error inspecting {filepath}: {str(e)}")
-        return False
-
-def load_context_pair(filepath, task_id, context_map):
     """
     Loads and stores the context input and output tensors for a given task from a JSON file.
-    
+
     Extracts the first training example from the file, pads its input and output arrays to a fixed size, and saves them as a ContextPair in the provided context map keyed by task ID. Logs an error if loading or processing fails.
     """
->>>>>>> 85cbfb35
     try:
         with open(filepath, 'rb') as f:
             data = orjson.loads(f.read())
@@ -100,16 +65,12 @@
     except Exception as e:
         logger.error(f"Error loading context for task '{task_id}' from '{filepath}': {str(e)}")
 
-<<<<<<< HEAD
 def load_context_pairs(directory: str, context_map: Dict[str, ContextPair]):
-=======
-def load_context_pairs(directory, context_map):
     """
     Loads context pairs from all JSON files in a directory concurrently.
-    
+
     Each context pair is extracted and stored in the provided context map, keyed by task ID. Raises exceptions encountered during loading.
     """
->>>>>>> 85cbfb35
     logger.info(f"Loading context pairs from '{directory}'...")
     json_files = [f for f in os.listdir(directory) if f.endswith('.json')]
     with ThreadPoolExecutor() as executor:
@@ -120,46 +81,36 @@
         for future in tqdm(as_completed(futures), total=len(futures), desc="Loading context pairs"):
             future.result()  # Ensure any exceptions are raised
 
-<<<<<<< HEAD
 def load_main_data_concurrently(
     directory: str,
     context_map: Dict[str, ContextPair],
     data_containers: DataContainers,
     is_synthetic: bool = False
 ):
-    """Load main dataset from the specified directory concurrently"""
+    """
+    Concurrently loads and processes main dataset files from a directory into padded tensors.
+
+    Each JSON file is parsed to extract training and test examples, which are padded to fixed-size tensors and associated with their context pairs. Training and test data are separated based on the `is_synthetic` flag. The loaded tensors and metadata are appended to the provided data containers for further processing.
+
+    Args:
+        directory: Path to the directory containing dataset JSON files.
+        context_map: Mapping from task IDs to context pairs.
+        data_containers: DataContainers object to append processed training and test data.
+        is_synthetic: If True, treats all data as training data and skips test data.
+    """
     logger.info(f"Loading main dataset from '{directory}'{' (synthetic)' if is_synthetic else ''}...")
 
     def load_single_file(filepath: str, task_id: str) -> LoadSingleFileReturnType:
-=======
-def load_main_data_concurrently(directory, context_map, train_inputs, train_outputs, train_task_ids, train_context_pairs,
-                                test_inputs, test_outputs, test_task_ids, test_context_pairs, is_synthetic=False):
-    """
-                                Concurrently loads and processes main dataset files from a directory into padded tensors.
-                                
-                                Each JSON file is parsed to extract training and test examples, which are padded to fixed-size tensors and associated with their context pairs. Training and test data are separated based on the `is_synthetic` flag. The loaded tensors and metadata are appended to the provided lists for further processing.
-                                
-                                Args:
-                                    directory: Path to the directory containing dataset JSON files.
-                                    context_map: Mapping from task IDs to context pairs.
-                                    train_inputs, train_outputs, train_task_ids, train_context_pairs: Lists to append processed training data.
-                                    test_inputs, test_outputs, test_task_ids, test_context_pairs: Lists to append processed test data.
-                                    is_synthetic: If True, treats all data as training data and skips test data.
-                                """
-    logger.info(f"Loading main dataset from '{directory}'{' (synthetic)' if is_synthetic else ''}...")
-
-    def load_single_file(filepath, task_id):
         """
         Loads and processes a single dataset file, returning padded tensors for training and test data.
-        
+
         Reads the specified JSON file, extracts training and test examples, pads input and output arrays to a fixed shape, and associates each example with its task ID and context pair. Returns lists of tuples for training and test data, or empty lists if an error occurs.
-        
+
         Returns:
             A tuple containing two lists:
                 - List of (input_tensor, output_tensor, task_id, context_pair) for training data.
                 - List of (input_tensor, output_tensor, task_id, context_pair) for test data.
         """
->>>>>>> 85cbfb35
         try:
             with open(filepath, 'rb') as f:
                 data = orjson.loads(f.read())
@@ -227,18 +178,18 @@
 def prepare_data(cfg: DictConfig, return_datasets: bool = False):
     """
     Prepares evaluation data for machine learning tasks using configuration settings.
-    
+
     Loads and validates data from JSON files in the specified directory, supporting both standard and synthetic datasets. Inspects data structure, loads context pairs and main data concurrently, pads and stacks tensors, maps task IDs, and packages the data into PyTorch datasets or DataLoaders. Handles errors robustly and logs progress throughout. Optionally saves a mapping from task IDs to indices for future reference.
-    
+
     Args:
         cfg: Hydra configuration object specifying data directories, batch size, and synthetic data options.
         return_datasets: If True, returns PyTorch TensorDataset objects; otherwise, returns DataLoader objects.
-    
+
     Returns:
         Tuple of (train, test) datasets or DataLoaders, depending on `return_datasets`.
     """
     # from jarc_reactor.config import Config # Old config system no longer needed
-    
+
     logger = logging.getLogger(__name__)
 
     batch_size = cfg.training.batch_size # Assuming eval uses training batch size for now
@@ -255,7 +206,7 @@
         # For now, let's assume if include_synthetic is true, we ONLY use synthetic_data_path for this eval prep.
         # If merging is intended, this logic needs to be more complex.
         effective_data_dir = synthetic_data_path
-        is_synthetic_mode = True 
+        is_synthetic_mode = True
 
     logger.info(f"Starting data preparation with batch_size={batch_size} from directory {effective_data_dir}")
 
@@ -269,12 +220,12 @@
     total_files = 0
     successful_files = 0
     log_limit = 2
-    
+
     # Get list of JSON files first
     json_files = [f for f in os.listdir(effective_data_dir) if f.endswith('.json')]
     if not json_files:
         raise ValueError(f"No JSON files found in {effective_data_dir}")
-    
+
     # Inspect data structure for a limited number of files
     for filename in json_files:
         total_files += 1
@@ -295,7 +246,7 @@
     test_task_ids_list: List[str] = [] # Task IDs are strings initially
     context_map: Dict[str, ContextPair] = {}
     train_context_pairs_list: List[ContextPair] = []
-    test_context_pairs_list: List[ContextPair] = [] 
+    test_context_pairs_list: List[ContextPair] = []
 
     try:
         # Load context pairs first
@@ -336,7 +287,7 @@
         unique_task_ids: List[str] = sorted(set(train_task_ids_list + test_task_ids_list))
         if not unique_task_ids:
             raise ValueError("No task IDs found in data")
-            
+
         task_id_map: Dict[str, int] = {task_id: idx for idx, task_id in enumerate(unique_task_ids)}
         logger.info(f"Created mapping for {len(unique_task_ids)} unique tasks")
 
@@ -367,13 +318,13 @@
 
         # Create datasets
         train_dataset = TensorDataset(
-            train_inputs_tensor, train_outputs_tensor, 
-            train_ctx_inputs_tensor, train_ctx_outputs_tensor, 
+            train_inputs_tensor, train_outputs_tensor,
+            train_ctx_inputs_tensor, train_ctx_outputs_tensor,
             train_task_ids_tensor
         )
         test_dataset = TensorDataset(
             test_inputs_tensor, test_outputs_tensor,
-            test_ctx_inputs_tensor, test_ctx_outputs_tensor, 
+            test_ctx_inputs_tensor, test_ctx_outputs_tensor,
             test_task_ids_tensor
         )
 
