from torch.utils.data import DataLoader
import pytorch_lightning as pl
from omegaconf import DictConfig # Added for Hydra
from cultivation.systems.arc_reactor.jarc_reactor.data.data_preparation import prepare_data
import logging
class MyDataModule(pl.LightningDataModule):
    def __init__(self, cfg: DictConfig):
        """
        Initializes the data module with the provided Hydra configuration.
        
        Stores the configuration, extracts the batch size for data loading, and sets up a logger for the module.
        """
        super().__init__()
        self.cfg = cfg # Store Hydra config
        self.batch_size = cfg.training.batch_size # Get batch_size from cfg
        self.logger = logging.getLogger(__name__)
        self.train_dataset = None
        self.val_dataset = None
        self.test_dataset = None

    def setup(self, stage=None):
<<<<<<< HEAD
        # train_dataset, val_dataset, test_dataset are initialized to None in __init__
=======
        """
        Prepares and assigns the training and validation datasets for the data module.
        
        Attempts to load datasets using the provided configuration. Logs the number of samples loaded for each dataset. If dataset preparation fails, logs the error and re-raises the exception.
        """
>>>>>>> 85cbfb35
        try:
            datasets = prepare_data(
                cfg=self.cfg,
                return_datasets=True
            )
            
            num_datasets = len(datasets) if isinstance(datasets, (list, tuple)) else 0

            if num_datasets == 3:
                self.train_dataset, self.val_dataset, self.test_dataset = datasets
                self.logger.info(
                    f"Successfully loaded data: {len(self.train_dataset)} train, "
                    f"{len(self.val_dataset)} val, {len(self.test_dataset)} test samples."
                )
            elif num_datasets == 2:
                self.train_dataset, self.val_dataset = datasets
                # self.test_dataset remains None (initialized in __init__)
                self.logger.info(
                    f"Successfully loaded data: {len(self.train_dataset)} train, "
                    f"{len(self.val_dataset)} val samples. No test dataset provided."
                )
            else:
                self.logger.error(f"prepare_data returned an unexpected result: {datasets}. Expected 2 or 3 datasets.")
                raise ValueError(f"prepare_data returned an unexpected number/type of datasets: got {num_datasets}, expected 2 or 3.")

        except Exception as e:
            self.logger.error(f"Failed to setup data module: {str(e)}", exc_info=True)
            # Ensure datasets are reset on failure to prevent inconsistent state
            self.train_dataset = None
            self.val_dataset = None
            self.test_dataset = None
            raise

    def train_dataloader(self):
<<<<<<< HEAD
        dl_cfg = self.cfg.dataloader
        return DataLoader(
            self.train_dataset,
            batch_size=self.batch_size,
            shuffle=True,
            num_workers=dl_cfg.num_workers,
            pin_memory=dl_cfg.pin_memory,
            drop_last=dl_cfg.drop_last_train
        )

    def val_dataloader(self):
        dl_cfg = self.cfg.dataloader
        return DataLoader(
            self.val_dataset,
            batch_size=self.batch_size,
            shuffle=False,
            num_workers=dl_cfg.num_workers,
            pin_memory=dl_cfg.pin_memory,
            drop_last=dl_cfg.drop_last_eval
        )

    def test_dataloader(self):
        dl_cfg = self.cfg.dataloader
        if self.test_dataset is not None:
            self.logger.info(f"Using dedicated test_dataset for testing with {len(self.test_dataset)} samples.")
            return DataLoader(
                self.test_dataset,
                batch_size=self.batch_size,
                shuffle=False,
                num_workers=dl_cfg.num_workers,
                pin_memory=dl_cfg.pin_memory,
                drop_last=dl_cfg.drop_last_eval
            )
        elif self.val_dataset is not None:
            self.logger.warning(
                "Test dataset not available or not loaded. "
                "Falling back to use validation dataset for testing. "
                "This might not be the intended behavior for evaluation."
            )
            return DataLoader(
                self.val_dataset,
                batch_size=self.batch_size,
                shuffle=False,
                num_workers=dl_cfg.num_workers,
                pin_memory=dl_cfg.pin_memory,
                drop_last=dl_cfg.drop_last_eval
            )
        else:
            self.logger.error("Neither test nor validation dataset is available for test_dataloader.")
            raise RuntimeError("No data available for test_dataloader. Both test_dataset and val_dataset are None.")
=======
        """
        Returns a DataLoader for the training dataset with shuffling enabled.
        
        The DataLoader uses the batch size specified in the configuration and does not use worker processes for data loading.
        """
        return DataLoader(self.train_dataset, batch_size=self.batch_size, shuffle=True, num_workers=0)

    def val_dataloader(self):
        """
        Returns a DataLoader for the validation dataset.
        
        The DataLoader uses the configured batch size, does not shuffle the data, and operates with zero worker processes.
        """
        return DataLoader(self.val_dataset, batch_size=self.batch_size, shuffle=False, num_workers=0)

    def test_dataloader(self):
        """
        Returns a DataLoader for the validation dataset to be used as test data.
        
        The DataLoader uses the configured batch size, does not shuffle the data, and operates with a single worker process.
        """
        return DataLoader(self.val_dataset, batch_size=self.batch_size, shuffle=False, num_workers=0)
>>>>>>> 85cbfb35
<|MERGE_RESOLUTION|>--- conflicted
+++ resolved
@@ -7,7 +7,7 @@
     def __init__(self, cfg: DictConfig):
         """
         Initializes the data module with the provided Hydra configuration.
-        
+
         Stores the configuration, extracts the batch size for data loading, and sets up a logger for the module.
         """
         super().__init__()
@@ -19,21 +19,18 @@
         self.test_dataset = None
 
     def setup(self, stage=None):
-<<<<<<< HEAD
-        # train_dataset, val_dataset, test_dataset are initialized to None in __init__
-=======
         """
         Prepares and assigns the training and validation datasets for the data module.
-        
+
         Attempts to load datasets using the provided configuration. Logs the number of samples loaded for each dataset. If dataset preparation fails, logs the error and re-raises the exception.
         """
->>>>>>> 85cbfb35
+        # train_dataset, val_dataset, test_dataset are initialized to None in __init__
         try:
             datasets = prepare_data(
                 cfg=self.cfg,
                 return_datasets=True
             )
-            
+
             num_datasets = len(datasets) if isinstance(datasets, (list, tuple)) else 0
 
             if num_datasets == 3:
@@ -62,7 +59,11 @@
             raise
 
     def train_dataloader(self):
-<<<<<<< HEAD
+        """
+        Returns a DataLoader for the training dataset with shuffling enabled.
+
+        The DataLoader uses the batch size specified in the configuration and configurable worker processes for data loading.
+        """
         dl_cfg = self.cfg.dataloader
         return DataLoader(
             self.train_dataset,
@@ -74,6 +75,11 @@
         )
 
     def val_dataloader(self):
+        """
+        Returns a DataLoader for the validation dataset.
+
+        The DataLoader uses the configured batch size, does not shuffle the data, and uses configurable worker processes.
+        """
         dl_cfg = self.cfg.dataloader
         return DataLoader(
             self.val_dataset,
@@ -85,6 +91,12 @@
         )
 
     def test_dataloader(self):
+        """
+        Returns a DataLoader for the test dataset, falling back to validation dataset if needed.
+
+        The DataLoader uses the configured batch size, does not shuffle the data, and uses configurable worker processes.
+        Logs appropriate warnings when falling back to validation dataset.
+        """
         dl_cfg = self.cfg.dataloader
         if self.test_dataset is not None:
             self.logger.info(f"Using dedicated test_dataset for testing with {len(self.test_dataset)} samples.")
@@ -112,28 +124,4 @@
             )
         else:
             self.logger.error("Neither test nor validation dataset is available for test_dataloader.")
-            raise RuntimeError("No data available for test_dataloader. Both test_dataset and val_dataset are None.")
-=======
-        """
-        Returns a DataLoader for the training dataset with shuffling enabled.
-        
-        The DataLoader uses the batch size specified in the configuration and does not use worker processes for data loading.
-        """
-        return DataLoader(self.train_dataset, batch_size=self.batch_size, shuffle=True, num_workers=0)
-
-    def val_dataloader(self):
-        """
-        Returns a DataLoader for the validation dataset.
-        
-        The DataLoader uses the configured batch size, does not shuffle the data, and operates with zero worker processes.
-        """
-        return DataLoader(self.val_dataset, batch_size=self.batch_size, shuffle=False, num_workers=0)
-
-    def test_dataloader(self):
-        """
-        Returns a DataLoader for the validation dataset to be used as test data.
-        
-        The DataLoader uses the configured batch size, does not shuffle the data, and operates with a single worker process.
-        """
-        return DataLoader(self.val_dataset, batch_size=self.batch_size, shuffle=False, num_workers=0)
->>>>>>> 85cbfb35
+            raise RuntimeError("No data available for test_dataloader. Both test_dataset and val_dataset are None.")