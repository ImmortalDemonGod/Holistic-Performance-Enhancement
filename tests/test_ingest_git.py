--- conflicted
+++ resolved
@@ -16,7 +16,7 @@
 SCRIPT_REL_PATH = pathlib.Path('../cultivation/scripts/software/dev_daily_reflect/ingest_git.py')
 SCRIPT = (pathlib.Path(__file__).parent / SCRIPT_REL_PATH).resolve()
 
-<<<<<<< HEAD
+
 def create_fake_git_repo(tmpdir):
     """
     Creates a temporary Git repository with an initial Python file and commit.
@@ -37,8 +37,7 @@
     subprocess.run(["git", "config", "user.name", "Test User"], cwd=repo_path, check=True)
     subprocess.run(["git", "commit", "-m", "Initial commit"], cwd=repo_path, check=True)
     return repo_path
-=======
->>>>>>> 157ba4de
+
 
 @pytest.mark.skipif(shutil.which("git") is None, reason="git not installed")
 def test_ingest_git_basic(monkeypatch, tmp_path):
